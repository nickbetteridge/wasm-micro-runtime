--- conflicted
+++ resolved
@@ -27,11 +27,7 @@
 
 function getLLDBUnzipFilePath(destinationFolder: string, filename: string) {
     const dirs = filename.split('/');
-<<<<<<< HEAD
-    if (dirs[0] === 'inst') {
-=======
     if (dirs[0] === 'wamr-lldb') {
->>>>>>> bf2be805
         dirs.shift();
     }
 
@@ -41,10 +37,7 @@
 export function getWAMRExtensionVersion(
     context: vscode.ExtensionContext
 ): string {
-<<<<<<< HEAD
-=======
     // eslint-disable-next-line @typescript-eslint/no-var-requires
->>>>>>> bf2be805
     return require(path.join(context.extensionPath, 'package.json')).version;
 }
 
@@ -121,11 +114,7 @@
     );
 
     // Remove the bundle.zip
-<<<<<<< HEAD
-    fs.unlink(lldbZipPath, () => {});
-=======
     fs.unlink(lldbZipPath, () => {
         return;
     });
->>>>>>> bf2be805
 }