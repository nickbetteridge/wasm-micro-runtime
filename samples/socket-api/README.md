--- conflicted
+++ resolved
@@ -89,11 +89,8 @@
   And mourns for us
 ```
 
-<<<<<<< HEAD
-=======
 ### Socket options
 
->>>>>>> 4489c3da
 `socket_opts.wasm` shows an example of getting and setting various supported socket options
 ```bash
 $ ./iwasm ./socket_opts.wasm
@@ -110,8 +107,6 @@
 [Client] Close sockets
 ```
 
-<<<<<<< HEAD
-=======
 ### Domain name server resolution
 
 `addr_resolve.wasm` demonstrates the usage of resolving a domain name
@@ -161,5 +156,4 @@
 
 ## Documentation
 
->>>>>>> 4489c3da
 Refer to [socket api document](../../doc/socket_api.md) for more details.