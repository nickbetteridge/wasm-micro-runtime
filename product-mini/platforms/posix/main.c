--- conflicted
+++ resolved
@@ -73,28 +73,7 @@
     printf("  --disable-bounds-checks  Disable bounds checks for memory accesses\n");
 #endif
 #if WASM_ENABLE_LIBC_WASI != 0
-<<<<<<< HEAD
     libc_wasi_print_help();
-=======
-    printf("  --env=<env>              Pass wasi environment variables with \"key=value\"\n");
-    printf("                           to the program, for example:\n");
-    printf("                             --env=\"key1=value1\" --env=\"key2=value2\"\n");
-    printf("  --dir=<dir>              Grant wasi access to the given host directories\n");
-    printf("                           to the program, for example:\n");
-    printf("                             --dir=<dir1> --dir=<dir2>\n");
-    printf("  --map-dir=<guest::host>  Grant wasi access to the given host directories\n");
-    printf("                           to the program at a specific guest path, for example:\n");
-    printf("                             --map-dir=<guest-path1::host-path1> --map-dir=<guest-path2::host-path2>\n");
-    printf("  --addr-pool=<addrs>      Grant wasi access to the given network addresses in\n");
-    printf("                           CIRD notation to the program, seperated with ',',\n");
-    printf("                           for example:\n");
-    printf("                             --addr-pool=1.2.3.4/15,2.3.4.5/16\n");
-    printf("  --allow-resolve=<domain> Allow the lookup of the specific domain name or domain\n");
-    printf("                           name suffixes using a wildcard, for example:\n");
-    printf("                           --allow-resolve=example.com # allow the lookup of the specific domain\n");
-    printf("                           --allow-resolve=*.example.com # allow the lookup of all subdomains\n");
-    printf("                           --allow-resolve=* # allow any lookup\n");
->>>>>>> 797e534c
 #endif
 #if BH_HAS_DLFCN
     printf("  --native-lib=<lib>       Register native libraries to the WASM module, which\n");
@@ -596,20 +575,7 @@
     bool disable_bounds_checks = false;
 #endif
 #if WASM_ENABLE_LIBC_WASI != 0
-<<<<<<< HEAD
     libc_wasi_parse_context_t wasi_parse_ctx;
-=======
-    const char *dir_list[8] = { NULL };
-    uint32 dir_list_size = 0;
-    const char *map_dir_list[8] = { NULL };
-    uint32 map_dir_list_size = 0;
-    const char *env_list[8] = { NULL };
-    uint32 env_list_size = 0;
-    const char *addr_pool[8] = { NULL };
-    uint32 addr_pool_size = 0;
-    const char *ns_lookup_pool[8] = { NULL };
-    uint32 ns_lookup_pool_size = 0;
->>>>>>> 797e534c
 #endif
 #if BH_HAS_DLFCN
     const char *native_lib_list[8] = { NULL };
@@ -735,83 +701,6 @@
                 return print_help();
         }
 #endif /* end of WASM_ENABLE_JIT != 0 */
-<<<<<<< HEAD
-=======
-#if WASM_ENABLE_LIBC_WASI != 0
-        else if (!strncmp(argv[0], "--dir=", 6)) {
-            if (argv[0][6] == '\0')
-                return print_help();
-            if (dir_list_size >= sizeof(dir_list) / sizeof(char *)) {
-                printf("Only allow max dir number %d\n",
-                       (int)(sizeof(dir_list) / sizeof(char *)));
-                return 1;
-            }
-            dir_list[dir_list_size++] = argv[0] + 6;
-        }
-        else if (!strncmp(argv[0], "--map-dir=", 10)) {
-            if (argv[0][10] == '\0')
-                return print_help();
-            if (map_dir_list_size >= sizeof(map_dir_list) / sizeof(char *)) {
-                printf("Only allow max map dir number %d\n",
-                       (int)(sizeof(map_dir_list) / sizeof(char *)));
-                return 1;
-            }
-            map_dir_list[map_dir_list_size++] = argv[0] + 10;
-        }
-        else if (!strncmp(argv[0], "--env=", 6)) {
-            char *tmp_env;
-
-            if (argv[0][6] == '\0')
-                return print_help();
-            if (env_list_size >= sizeof(env_list) / sizeof(char *)) {
-                printf("Only allow max env number %d\n",
-                       (int)(sizeof(env_list) / sizeof(char *)));
-                return 1;
-            }
-            tmp_env = argv[0] + 6;
-            if (validate_env_str(tmp_env))
-                env_list[env_list_size++] = tmp_env;
-            else {
-                printf("Wasm parse env string failed: expect \"key=value\", "
-                       "got \"%s\"\n",
-                       tmp_env);
-                return print_help();
-            }
-        }
-        /* TODO: parse the configuration file via --addr-pool-file */
-        else if (!strncmp(argv[0], "--addr-pool=", strlen("--addr-pool="))) {
-            /* like: --addr-pool=100.200.244.255/30 */
-            char *token = NULL;
-
-            if ('\0' == argv[0][12])
-                return print_help();
-
-            token = strtok(argv[0] + strlen("--addr-pool="), ",");
-            while (token) {
-                if (addr_pool_size >= sizeof(addr_pool) / sizeof(char *)) {
-                    printf("Only allow max address number %d\n",
-                           (int)(sizeof(addr_pool) / sizeof(char *)));
-                    return 1;
-                }
-
-                addr_pool[addr_pool_size++] = token;
-                token = strtok(NULL, ";");
-            }
-        }
-        else if (!strncmp(argv[0], "--allow-resolve=", 16)) {
-            if (argv[0][16] == '\0')
-                return print_help();
-            if (ns_lookup_pool_size
-                >= sizeof(ns_lookup_pool) / sizeof(ns_lookup_pool[0])) {
-                printf(
-                    "Only allow max ns lookup number %d\n",
-                    (int)(sizeof(ns_lookup_pool) / sizeof(ns_lookup_pool[0])));
-                return 1;
-            }
-            ns_lookup_pool[ns_lookup_pool_size++] = argv[0] + 16;
-        }
-#endif /* WASM_ENABLE_LIBC_WASI */
->>>>>>> 797e534c
 #if BH_HAS_DLFCN
         else if (!strncmp(argv[0], "--native-lib=", 13)) {
             if (argv[0][13] == '\0')
@@ -986,17 +875,7 @@
     }
 
 #if WASM_ENABLE_LIBC_WASI != 0
-<<<<<<< HEAD
     libc_wasi_init(wasm_module, argc, argv, &wasi_parse_ctx);
-=======
-    wasm_runtime_set_wasi_args(wasm_module, dir_list, dir_list_size,
-                               map_dir_list, map_dir_list_size, env_list,
-                               env_list_size, argv, argc);
-
-    wasm_runtime_set_wasi_addr_pool(wasm_module, addr_pool, addr_pool_size);
-    wasm_runtime_set_wasi_ns_lookup_pool(wasm_module, ns_lookup_pool,
-                                         ns_lookup_pool_size);
->>>>>>> 797e534c
 #endif
 
     /* instantiate the module */
