#!/bin/bash

#
# Copyright (C) 2023 Amazon.com, Inc. or its affiliates. All Rights Reserved.
# SPDX-License-Identifier: Apache-2.0 WITH LLVM-exception
#

THIS_DIR=$(cd $(dirname $0) && pwd -P)

readonly MODE=$1
readonly TARGET=$2
readonly TEST_FILTER=$3

readonly WORK_DIR=$PWD

if [[ "$OSTYPE" == "msys" || "$OSTYPE" == "cygwin" ]]; then
    readonly PLATFORM=windows
    readonly PYTHON_EXE=python
    # see https://github.com/pypa/virtualenv/commit/993ba1316a83b760370f5a3872b3f5ef4dd904c1
    readonly VENV_BIN_DIR=Scripts
    readonly IWASM_EXE=$(cygpath -m "${WORK_DIR}/../../../../product-mini/platforms/${PLATFORM}/build/RelWithDebInfo/iwasm.exe")
else
    readonly PLATFORM=$(uname -s | tr A-Z a-z)
    readonly VENV_BIN_DIR=bin
    readonly PYTHON_EXE=python3
    readonly IWASM_EXE="${WORK_DIR}/../../../../product-mini/platforms/${PLATFORM}/build/iwasm"
fi

readonly WAMR_DIR="${WORK_DIR}/../../../.."
readonly IWASM_CMD="${IWASM_EXE} \
    --allow-resolve=google-public-dns-a.google.com \
    --addr-pool=::1/128,127.0.0.1/32"

readonly IWASM_CMD_STRESS="${IWASM_CMD} --max-threads=12"
readonly WAMRC_CMD="${WORK_DIR}/../../../../wamr-compiler/build/wamrc"
readonly C_TESTS="tests/c/testsuite/"
readonly RUST_TESTS="tests/rust/testsuite/"
readonly ASSEMBLYSCRIPT_TESTS="tests/assemblyscript/testsuite/"
readonly THREAD_PROPOSAL_TESTS="tests/proposals/wasi-threads/"
readonly THREAD_INTERNAL_TESTS="${WAMR_DIR}/core/iwasm/libraries/lib-wasi-threads/test/"
readonly THREAD_STRESS_TESTS="${WAMR_DIR}/core/iwasm/libraries/lib-wasi-threads/stress-test/"
readonly LIB_SOCKET_TESTS="${WAMR_DIR}/core/iwasm/libraries/lib-socket/test/"

run_aot_tests () {
    local -n tests=$1
    local -n excluded_tests=$2

    for test_wasm in ${tests[@]}; do
        # get the base file name from the filepath
        local test_name=${test_wasm##*/}
        test_name=${test_name%.wasm}

        for excluded_test in "${excluded_tests[@]}"; do
            if [[ $excluded_test == "\"$test_name\"" ]]; then
                echo "Skipping test $test_name"
                continue 2
            fi
        done

        local iwasm="${IWASM_CMD}"
        if [[ $test_wasm =~ "stress" ]]; then
            iwasm="${IWASM_CMD_STRESS}"
        fi

        test_aot="${test_wasm%.wasm}.aot"
        test_json="${test_wasm%.wasm}.json"

        if [ -f ${test_wasm} ]; then
            expected=$(jq .exit_code ${test_json})
        fi

        echo "Compiling $test_wasm to $test_aot"
        ${WAMRC_CMD} --enable-multi-thread ${target_option} \
            -o ${test_aot} ${test_wasm}

        echo "Running $test_aot"
        expected=0
        if [ -f ${test_json} ]; then
            expected=$(jq .exit_code ${test_json})
        fi

        $PYTHON_EXE ${THIS_DIR}/pipe.py | ${iwasm} $test_aot
        ret=${PIPESTATUS[1]}

        echo "expected=$expected, actual=$ret"
        if [[ $expected != "" ]] && [[ $expected != $ret ]];then
            exit_code=1
        fi
    done
}

if [[ $MODE != "aot" ]];then
    $PYTHON_EXE -m venv wasi-env && source wasi-env/${VENV_BIN_DIR}/activate
    $PYTHON_EXE -m pip install -r test-runner/requirements.txt

    export TEST_RUNTIME_EXE="${IWASM_CMD}"
<<<<<<< HEAD

    TEST_OPTIONS="-r adapters/wasm-micro-runtime.py \
        -t \
            ${C_TESTS} \
            ${RUST_TESTS} \
            ${ASSEMBLYSCRIPT_TESTS} \
            ${THREAD_PROPOSAL_TESTS} \
            ${THREAD_INTERNAL_TESTS} \
            ${LIB_SOCKET_TESTS}"

    if [ -n "$TEST_FILTER" ]; then
        TEST_OPTIONS="${TEST_OPTIONS} --exclude-filter ${TEST_FILTER}"
    fi

    $PYTHON_EXE ${THIS_DIR}/pipe.py | $PYTHON_EXE test-runner/wasi_test_runner.py $TEST_OPTIONS

    ret=${PIPESTATUS[1]}

    TEST_RUNTIME_EXE="${IWASM_CMD_STRESS}" $PYTHON_EXE test-runner/wasi_test_runner.py \
=======
    python3 ${THIS_DIR}/pipe.py | TSAN_OPTIONS=${TSAN_OPTIONS} python3 test-runner/wasi_test_runner.py \
            -r adapters/wasm-micro-runtime.py \
            -t \
                ${C_TESTS} \
                ${RUST_TESTS} \
                ${ASSEMBLYSCRIPT_TESTS} \
                ${THREAD_PROPOSAL_TESTS} \
                ${THREAD_INTERNAL_TESTS} \
                ${LIB_SOCKET_TESTS} \

    ret=${PIPESTATUS[1]}

    TEST_RUNTIME_EXE="${IWASM_CMD_STRESS}" TSAN_OPTIONS=${TSAN_OPTIONS}  python3 test-runner/wasi_test_runner.py \
>>>>>>> 797e534c
            -r adapters/wasm-micro-runtime.py \
            -t \
                ${THREAD_STRESS_TESTS}

    if [ "${ret}" -eq 0 ]; then
        ret=${PIPESTATUS[0]}
    fi
    
    exit_code=${ret}
    
    deactivate
else
    target_option=""
    if [[ $TARGET == "X86_32" ]];then
        target_option="--target=i386"
    fi

    exit_code=0
    for testsuite in ${THREAD_STRESS_TESTS} ${THREAD_PROPOSAL_TESTS} ${THREAD_INTERNAL_TESTS}; do
        tests=$(ls ${testsuite}*.wasm)
        tests_array=($tests)

        if [ -n "$TEST_FILTER" ]; then
            readarray -t excluded_tests_array < <(jq -c \
                --slurpfile testsuite_manifest $testsuite/manifest.json \
                '.[$testsuite_manifest[0].name] // {} | keys[]' \
                $TEST_FILTER)
        else
            excluded_tests_array=()
        fi

        run_aot_tests tests_array excluded_tests_array
    done
fi

exit ${exit_code}<|MERGE_RESOLUTION|>--- conflicted
+++ resolved
@@ -94,7 +94,6 @@
     $PYTHON_EXE -m pip install -r test-runner/requirements.txt
 
     export TEST_RUNTIME_EXE="${IWASM_CMD}"
-<<<<<<< HEAD
 
     TEST_OPTIONS="-r adapters/wasm-micro-runtime.py \
         -t \
@@ -109,26 +108,11 @@
         TEST_OPTIONS="${TEST_OPTIONS} --exclude-filter ${TEST_FILTER}"
     fi
 
-    $PYTHON_EXE ${THIS_DIR}/pipe.py | $PYTHON_EXE test-runner/wasi_test_runner.py $TEST_OPTIONS
+    $PYTHON_EXE ${THIS_DIR}/pipe.py | TSAN_OPTIONS=${TSAN_OPTIONS} $PYTHON_EXE test-runner/wasi_test_runner.py $TEST_OPTIONS
 
     ret=${PIPESTATUS[1]}
 
-    TEST_RUNTIME_EXE="${IWASM_CMD_STRESS}" $PYTHON_EXE test-runner/wasi_test_runner.py \
-=======
-    python3 ${THIS_DIR}/pipe.py | TSAN_OPTIONS=${TSAN_OPTIONS} python3 test-runner/wasi_test_runner.py \
-            -r adapters/wasm-micro-runtime.py \
-            -t \
-                ${C_TESTS} \
-                ${RUST_TESTS} \
-                ${ASSEMBLYSCRIPT_TESTS} \
-                ${THREAD_PROPOSAL_TESTS} \
-                ${THREAD_INTERNAL_TESTS} \
-                ${LIB_SOCKET_TESTS} \
-
-    ret=${PIPESTATUS[1]}
-
-    TEST_RUNTIME_EXE="${IWASM_CMD_STRESS}" TSAN_OPTIONS=${TSAN_OPTIONS}  python3 test-runner/wasi_test_runner.py \
->>>>>>> 797e534c
+    TEST_RUNTIME_EXE="${IWASM_CMD_STRESS}" TSAN_OPTIONS=${TSAN_OPTIONS} $PYTHON_EXE test-runner/wasi_test_runner.py \
             -r adapters/wasm-micro-runtime.py \
             -t \
                 ${THREAD_STRESS_TESTS}
@@ -136,9 +120,9 @@
     if [ "${ret}" -eq 0 ]; then
         ret=${PIPESTATUS[0]}
     fi
-    
+
     exit_code=${ret}
-    
+
     deactivate
 else
     target_option=""
